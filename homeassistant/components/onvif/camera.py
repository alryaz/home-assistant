"""
Support for ONVIF Cameras with FFmpeg as decoder.

For more details about this platform, please refer to the documentation at
https://home-assistant.io/components/camera.onvif/
"""
import asyncio
import datetime as dt
import logging
import os
import voluptuous as vol

from homeassistant.const import (
    CONF_NAME, CONF_HOST, CONF_USERNAME, CONF_PASSWORD, CONF_PORT,
    ATTR_ENTITY_ID)
from homeassistant.components.camera import (
    Camera, PLATFORM_SCHEMA, SUPPORT_STREAM)
from homeassistant.components.camera.const import DOMAIN
from homeassistant.components.ffmpeg import (
    DATA_FFMPEG, CONF_EXTRA_ARGUMENTS)
import homeassistant.helpers.config_validation as cv
from homeassistant.helpers.aiohttp_client import (
    async_aiohttp_proxy_stream)
from homeassistant.helpers.service import async_extract_entity_ids

_LOGGER = logging.getLogger(__name__)

DEFAULT_NAME = 'ONVIF Camera'
DEFAULT_PORT = 5000
DEFAULT_USERNAME = 'admin'
DEFAULT_PASSWORD = '888888'
DEFAULT_ARGUMENTS = '-pred 1'
DEFAULT_PROFILE = 0

CONF_PROFILE = "profile"

ATTR_PAN = "pan"
ATTR_TILT = "tilt"
ATTR_ZOOM = "zoom"
ATTR_DISTANCE = "distance"
ATTR_SPEED = "speed"

DIR_UP = "UP"
DIR_DOWN = "DOWN"
DIR_LEFT = "LEFT"
DIR_RIGHT = "RIGHT"
ZOOM_OUT = "ZOOM_OUT"
ZOOM_IN = "ZOOM_IN"
PTZ_NONE = "NONE"

SERVICE_PTZ = "onvif_ptz"

ONVIF_DATA = "onvif"
ENTITIES = "entities"

PLATFORM_SCHEMA = PLATFORM_SCHEMA.extend({
    vol.Required(CONF_HOST): cv.string,
    vol.Optional(CONF_NAME, default=DEFAULT_NAME): cv.string,
    vol.Optional(CONF_PASSWORD, default=DEFAULT_PASSWORD): cv.string,
    vol.Optional(CONF_USERNAME, default=DEFAULT_USERNAME): cv.string,
    vol.Optional(CONF_PORT, default=DEFAULT_PORT): cv.port,
    vol.Optional(CONF_EXTRA_ARGUMENTS, default=DEFAULT_ARGUMENTS): cv.string,
    vol.Optional(CONF_PROFILE, default=DEFAULT_PROFILE):
        vol.All(vol.Coerce(int), vol.Range(min=0)),
})

SERVICE_PTZ_SCHEMA = vol.Schema({
    ATTR_ENTITY_ID: cv.entity_ids,
    ATTR_PAN: vol.In([DIR_LEFT, DIR_RIGHT, PTZ_NONE]),
    ATTR_TILT: vol.In([DIR_UP, DIR_DOWN, PTZ_NONE]),
    ATTR_ZOOM: vol.In([ZOOM_OUT, ZOOM_IN, PTZ_NONE]),
    vol.Optional(ATTR_DISTANCE, default=0.1): cv.small_float,
    vol.Optional(ATTR_SPEED, default=0.5): cv.small_float,
})


async def async_setup_platform(hass, config, async_add_entities,
                               discovery_info=None):
    """Set up a ONVIF camera."""
    _LOGGER.debug("Setting up the ONVIF camera platform")

    async def async_handle_ptz(service):
        """Handle PTZ service call."""
        pan = service.data.get(ATTR_PAN, None)
        tilt = service.data.get(ATTR_TILT, None)
        zoom = service.data.get(ATTR_ZOOM, None)
        distance = service.data.get(ATTR_DISTANCE, None)
        speed = service.data.get(ATTR_SPEED, None)
        all_cameras = hass.data[ONVIF_DATA][ENTITIES]
        entity_ids = await async_extract_entity_ids(hass, service)
        target_cameras = []
        if not entity_ids:
            target_cameras = all_cameras
        else:
            target_cameras = [camera for camera in all_cameras
                              if camera.entity_id in entity_ids]
        for camera in target_cameras:
            await camera.async_perform_ptz(pan, tilt, zoom, distance, speed)

    hass.services.async_register(DOMAIN, SERVICE_PTZ, async_handle_ptz,
                                 schema=SERVICE_PTZ_SCHEMA)

    _LOGGER.debug("Constructing the ONVIFHassCamera")

    hass_camera = ONVIFHassCamera(hass, config)

    await hass_camera.async_initialize()

    async_add_entities([hass_camera])
    return


class ONVIFHassCamera(Camera):
    """An implementation of an ONVIF camera."""

    def __init__(self, hass, config):
        """Initialize an ONVIF camera."""
        super().__init__()

        _LOGGER.debug("Importing dependencies")

        import onvif
        from onvif import ONVIFCamera

        _LOGGER.debug("Setting up the ONVIF camera component")

        self._username = config.get(CONF_USERNAME)
        self._password = config.get(CONF_PASSWORD)
        self._host = config.get(CONF_HOST)
        self._port = config.get(CONF_PORT)
        self._name = config.get(CONF_NAME)
        self._ffmpeg_arguments = config.get(CONF_EXTRA_ARGUMENTS)
        self._profile_index = config.get(CONF_PROFILE)
        self._ptz_service = None
        self._input = None

        _LOGGER.debug("Setting up the ONVIF camera device @ '%s:%s'",
                      self._host,
                      self._port)

        self._camera = ONVIFCamera(self._host,
                                   self._port,
                                   self._username,
                                   self._password,
                                   '{}/wsdl/'
                                   .format(os.path.dirname(onvif.__file__)))

    async def async_initialize(self):
        """
        Initialize the camera.

        Initializes the camera by obtaining the input uri and connecting to
        the camera. Also retrieves the ONVIF profiles.
        """
        from aiohttp.client_exceptions import ClientConnectorError
        from homeassistant.exceptions import PlatformNotReady
        from zeep.exceptions import Fault
        import homeassistant.util.dt as dt_util

        try:
            _LOGGER.debug("Updating service addresses")

            await self._camera.update_xaddrs()

            _LOGGER.debug("Setting up the ONVIF device management service")

            devicemgmt = self._camera.create_devicemgmt_service()

            _LOGGER.debug("Retrieving current camera date/time")

            system_date = dt_util.utcnow()
            device_time = await devicemgmt.GetSystemDateAndTime()
            if device_time:
                cdate = device_time.UTCDateTime
                cam_date = dt.datetime(cdate.Date.Year, cdate.Date.Month,
                                       cdate.Date.Day, cdate.Time.Hour,
                                       cdate.Time.Minute, cdate.Time.Second,
                                       0, dt_util.UTC)

                _LOGGER.debug("Camera date/time: %s",
                              cam_date)

                _LOGGER.debug("System date/time: %s",
                              system_date)

                dt_diff = cam_date - system_date
                dt_diff_seconds = dt_diff.total_seconds()

                if dt_diff_seconds > 5:
                    _LOGGER.warning("The date/time on the camera is '%s', "
                                    "which is different from the system '%s', "
                                    "this could lead to authentication issues",
                                    cam_date,
                                    system_date)

            _LOGGER.debug("Obtaining input uri")

            await self.async_obtain_input_uri()

            _LOGGER.debug("Setting up the ONVIF PTZ service")

            try:
                self._ptz_service = self._camera.create_ptz_service()
                _LOGGER.debug("Completed set up of the ONVIF camera component")
<<<<<<< HEAD
            catch exceptions.ONVIFError as err:
                _LOGGER.warning("PTZ is not available on this camera. Error: %s", err)
=======
            except exceptions.ONVIFError as err:
                _LOGGER.warning("PTZ is not available on this camera")

>>>>>>> 1f5e9996
        except ClientConnectorError as err:
            _LOGGER.warning("Couldn't connect to camera '%s', but will "
                            "retry later. Error: %s",
                            self._name, err)
            raise PlatformNotReady
        except Fault as err:
            _LOGGER.error("Couldn't connect to camera '%s', please verify "
                          "that the credentials are correct. Error: %s",
                          self._name, err)
        return

    async def async_obtain_profile_token(self):
        """Obtain profile token to use with requests."""
        from onvif import exceptions

        try:
            media_service = self._camera.get_service('media')

            profiles = await media_service.GetProfiles()

            _LOGGER.debug("Retrieved '%d' profiles",
                          len(profiles))

            if self._profile_index >= len(profiles):
                _LOGGER.warning("ONVIF Camera '%s' doesn't provide profile %d."
                                " Using the last profile.",
                                self._name, self._profile_index)
                self._profile_index = -1

            _LOGGER.debug("Using profile index '%d'",
                          self._profile_index)

            return profiles[self._profile_index].token
        except exceptions.ONVIFError as err:
            _LOGGER.error("Couldn't retrieve profile token of camera '%s'. Error: %s",
                          self._name, err)
            return None

    async def async_obtain_input_uri(self):
        """Set the input uri for the camera."""
        from onvif import exceptions

        _LOGGER.debug("Connecting with ONVIF Camera: %s on port %s",
                      self._host, self._port)

        try:
            _LOGGER.debug("Retrieving stream uri")

            media_service = self._camera.get_service('media')

            req = media_service.create_type('GetStreamUri')
            req.ProfileToken = await self.async_obtain_profile_token()
            req.StreamSetup = {'Stream': 'RTP-Unicast',
                               'Transport': {'Protocol': 'RTSP'}}

            stream_uri = await media_service.GetStreamUri(req)
            uri_no_auth = stream_uri.Uri
            uri_for_log = uri_no_auth.replace(
                'rtsp://', 'rtsp://<user>:<password>@', 1)
            self._input = uri_no_auth.replace(
                'rtsp://', 'rtsp://{}:{}@'.format(self._username,
                                                  self._password), 1)

            _LOGGER.debug(
                "ONVIF Camera Using the following URL for %s: %s",
                self._name, uri_for_log)
        except exceptions.ONVIFError as err:
            _LOGGER.error("Couldn't setup camera '%s'. Error: %s",
                          self._name, err)
            return

    async def async_perform_ptz(self, pan, tilt, zoom, distance, speed):
        """Perform a PTZ action on the camera."""
        from onvif import exceptions

        if self._ptz_service is None:
            _LOGGER.warning("PTZ actions are not supported on camera '%s'",
                            self._name)
            return

        if self._ptz_service:
            pan_val = distance if pan == DIR_RIGHT else -distance if pan == DIR_LEFT else 0
            tilt_val = distance if tilt == DIR_UP else -distance if tilt == DIR_DOWN else 0
            zoom_val = distance if zoom == ZOOM_IN else -distance if zoom == ZOOM_OUT else 0
            speed_val = speed # @TODO: implement limits

            try:
                req = self._ptz_service.create_type('RelativeMove')
                req.ProfileToken = await self.async_obtain_profile_token()
                req.Translation = {
                    "PanTilt": {"x": pan_val, "y": tilt_val},
                    "Zoom": {"x": zoom_val},
                }
                req.Speed = {
                    "PanTilt": {"x": speed_val, "y": speed_val},
                    "Zoom": {"x": speed_val},
                }

                _LOGGER.debug(
                    "Calling PTZ | Pan = %d | Tilt = %d | Zoom = %d | Speed = %d",
                    pan_val, tilt_val, zoom_val, speed_val)

                await self._ptz_service.RelativeMove(req)
            except exceptions.ONVIFError as err:
                if "Bad Request" in err.reason:
                    self._ptz_service = None
                    _LOGGER.debug("Camera '%s' doesn't support PTZ.",
                                  self._name)
        else:
            _LOGGER.debug("Camera '%s' doesn't support PTZ.", self._name)

    async def async_added_to_hass(self):
        """Handle entity addition to hass."""
        _LOGGER.debug("Camera '%s' added to hass", self._name)

        if ONVIF_DATA not in self.hass.data:
            self.hass.data[ONVIF_DATA] = {}
            self.hass.data[ONVIF_DATA][ENTITIES] = []
        self.hass.data[ONVIF_DATA][ENTITIES].append(self)

    async def async_camera_image(self):
        """Return a still image response from the camera."""
        from haffmpeg.tools import ImageFrame, IMAGE_JPEG

        _LOGGER.debug("Retrieving image from camera '%s'", self._name)

        ffmpeg = ImageFrame(
            self.hass.data[DATA_FFMPEG].binary, loop=self.hass.loop)

        image = await asyncio.shield(ffmpeg.get_image(
            self._input, output_format=IMAGE_JPEG,
            extra_cmd=self._ffmpeg_arguments), loop=self.hass.loop)
        return image

    async def handle_async_mjpeg_stream(self, request):
        """Generate an HTTP MJPEG stream from the camera."""
        from haffmpeg.camera import CameraMjpeg

        _LOGGER.debug("Handling mjpeg stream from camera '%s'", self._name)

        ffmpeg_manager = self.hass.data[DATA_FFMPEG]
        stream = CameraMjpeg(ffmpeg_manager.binary,
                             loop=self.hass.loop)

        await stream.open_camera(
            self._input, extra_cmd=self._ffmpeg_arguments)

        try:
            stream_reader = await stream.get_reader()
            return await async_aiohttp_proxy_stream(
                self.hass, request, stream_reader,
                ffmpeg_manager.ffmpeg_stream_content_type)
        finally:
            await stream.close()

    @property
    def supported_features(self):
        """Return supported features."""
        if self._input:
            return SUPPORT_STREAM
        return 0

    @property
    def stream_source(self):
        """Return the stream source."""
        return self._input

    @property
    def name(self):
        """Return the name of this camera."""
        return self._name<|MERGE_RESOLUTION|>--- conflicted
+++ resolved
@@ -156,6 +156,7 @@
         from homeassistant.exceptions import PlatformNotReady
         from zeep.exceptions import Fault
         import homeassistant.util.dt as dt_util
+        from onvif import exceptions
 
         try:
             _LOGGER.debug("Updating service addresses")
@@ -202,14 +203,8 @@
             try:
                 self._ptz_service = self._camera.create_ptz_service()
                 _LOGGER.debug("Completed set up of the ONVIF camera component")
-<<<<<<< HEAD
             catch exceptions.ONVIFError as err:
                 _LOGGER.warning("PTZ is not available on this camera. Error: %s", err)
-=======
-            except exceptions.ONVIFError as err:
-                _LOGGER.warning("PTZ is not available on this camera")
-
->>>>>>> 1f5e9996
         except ClientConnectorError as err:
             _LOGGER.warning("Couldn't connect to camera '%s', but will "
                             "retry later. Error: %s",
